--- conflicted
+++ resolved
@@ -9,10 +9,7 @@
 	"os/exec"
 	"path"
 	"strings"
-<<<<<<< HEAD
-=======
 	"syscall"
->>>>>>> 05f6b7bb
 	"time"
 
 	mmv1alpha1 "github.com/mattermost/mattermost-operator/pkg/apis/mattermost/v1alpha1"
