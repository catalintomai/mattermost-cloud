--- conflicted
+++ resolved
@@ -52,9 +52,6 @@
 	return fmt.Sprintf("mattermost-provisioner-db-%s", vpcID)
 }
 
-<<<<<<< HEAD
-// RDSMasterInstanceID formats the id used for RDS database instances.
-=======
 // KMSAliasNameRDS formats the alias name associated with a KMS encryption key
 // used specifically for RDS databases.
 func KMSAliasNameRDS(awsID string) string {
@@ -62,7 +59,6 @@
 }
 
 // RDSMasterInstanceID formats the name used for RDS database instances.
->>>>>>> 5785ffd1
 func RDSMasterInstanceID(installationID string) string {
 	return fmt.Sprintf("%s-master", CloudID(installationID))
 }
